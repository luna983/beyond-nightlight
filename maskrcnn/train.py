import os
import json
import argparse
import copy

import torch
from torchvision.models.detection import maskrcnn_resnet50_fpn
from torchvision.models.detection.faster_rcnn import FastRCNNPredictor
from torchvision.models.detection.mask_rcnn import MaskRCNNPredictor

from dataloader import make_data_loader
from utils.configure import Config
from utils.save_ckpt_log_tb import Saver
from utils.coco import COCOSaver
from utils.eval import evaluate


class Trainer(object):
    """Train and evaluate the machine learning model.

    Args:
        cfg (Config object): stores all configurations.
    """

    def __init__(self, cfg):

        print('=' * 72)
        print("Initalizing trainer...")
        # initialize saver and output config
        self.saver = Saver(cfg)
        self.saver.save_config()
        # tensorboard summary
        self.saver.create_tb_summary()

        print("Initalizing data loader...")

        # set device, detect cuda availability
        self.device = torch.device("cuda" if torch.cuda.is_available()
                                   else "cpu")

        # make data loader
        cfg.batch_size = (cfg.batch_size_per_gpu if cfg.num_gpus == 0
                          else cfg.batch_size_per_gpu * cfg.num_gpus)
        params = {
            'batch_size': cfg.batch_size,
            'num_workers': cfg.num_workers}
        if cfg.infer:
            self.val_loader = make_data_loader(
                cfg, modes=['infer'], **params)[0]
        else:
            self.train_loader, self.val_loader = make_data_loader(
                cfg, **params)

        print("Initalizing model and optimizer...")

        # make model
        if cfg.coco_pretrained:
            self.model = maskrcnn_resnet50_fpn(pretrained=True)
            # replace the pre-trained FasterRCNN head with a new one
            self.model.roi_heads.box_predictor = FastRCNNPredictor(
                # in_features
                self.model.roi_heads.box_predictor.cls_score.in_features,
                # num_classes
                len(cfg.label_dict) + 1)
            # replace the pre-trained MaskRCNN head with a new one
            self.model.roi_heads.mask_predictor = MaskRCNNPredictor(
                # in_features_mask
                self.model.roi_heads.mask_predictor.conv5_mask.in_channels,
                # hidden_layer
                self.model.roi_heads.mask_predictor.conv5_mask.out_channels,
                # num_classes
                len(cfg.label_dict) + 1)
        else:
            params = {
                'num_classes': len(cfg.label_dict) + 1,  # including background
                'pretrained': False}
            self.model = maskrcnn_resnet50_fpn(**params)
        self.model.to(self.device)

        # make optimizer
        params = {
            'lr': cfg.lr}
        self.optimizer = torch.optim.Adam(
            [p for p in self.model.parameters() if p.requires_grad],
            **params)
        self.lr_scheduler = torch.optim.lr_scheduler.StepLR(
            self.optimizer, step_size=cfg.lr_scheduler_step_size,
            gamma=cfg.lr_scheduler_gamma)

        # load prior checkpoint
        ckpt_file = os.path.join(cfg.run_dir, "checkpoint.pth.tar")
        if os.path.isfile(ckpt_file):
            print("Loading checkpoint {}".format(ckpt_file))
            ckpt = torch.load(ckpt_file)
            self.start_epoch = ckpt['epoch'] + 1
            self.model.load_state_dict(ckpt['state_dict'])
            self.optimizer.load_state_dict(ckpt['optimizer'])
        else:
            self.start_epoch = 0
        # load prior stats
        metrics_file = os.path.join(cfg.run_dir, "best_metrics.json")
        if os.path.isfile(metrics_file):
            with open(metrics_file, 'r') as f:
                self.best_metrics = json.load(f)
        else:
            self.best_metrics = None
        if not cfg.infer:
            print("Starting from epoch {} to epoch {}..."
                  .format(self.start_epoch, cfg.epochs - 1))
        # save configurations
        self.cfg = cfg

    def train(self, epoch):
        """Train the model.

        Args:
            epoch (int): number of epochs since training started
        """
        print('=' * 72)
        print("Epoch [{} / {}]".format(epoch, self.cfg.epochs - 1))
        print("Training...")
        self.model.train()
        losses = []
        loss_dicts = []
        for i, sample in enumerate(self.train_loader):
            images, targets = sample
            images = [im.to(self.device) for im in images]
            targets = [{k: v.to(self.device) for k, v in t.items()}
                       for t in targets]
            # forward pass
            loss_dict = self.model(images, targets)
            loss = sum([l for l in loss_dict.values()])
            print("Iteration [{}]: loss: {:.4f}".format(i, loss))
            print('; '.join(["{}: {:.4f}".format(k, v)
                             for k, v in loss_dict.items()]) + '.')
            losses.append(loss.detach().cpu())
            loss_dicts.append({k: v.detach().cpu()
                               for k, v in loss_dict.items()})
            # backward pass
            self.optimizer.zero_grad()
            loss.backward()
            self.optimizer.step()
            # update the learning rate
            self.lr_scheduler.step()
        self.saver.log_tb_loss(mode='train', losses=losses,
                               loss_dicts=loss_dicts, epoch=epoch)

    def save_val_annotations(self):
        """Saves the validation set annotations as COCO format.
        """
        cocosaver = COCOSaver(gt=True, cfg=self.cfg)
        for i, sample in enumerate(self.val_loader):
            _, targets = sample
            for target in targets:
                cocosaver.add(target)
        cocosaver.save()

    @torch.no_grad()
    def infer(self, epoch):
        """Run inference on the model.

        Args:
            epoch (int): number of epochs since training started.
        """
        print("Running inference...")
<<<<<<< HEAD
        if not self.cfg.infer:
            cocosaver = COCOSaver(gt=False, cfg=self.cfg)
            self.model.eval()
            for sample in self.val_loader:
                images, targets = sample
                images_copy = copy.deepcopy(images)
                images = [im.to(self.device) for im in images]
                preds = self.model(images)
                for image, target, pred in zip(images_copy, targets, preds):
                    pred['masks'] = (pred['masks'].squeeze(1) >
                                     self.cfg.mask_threshold)
                    cocosaver.add(pred)
                    self.saver.log_tb_visualization(
                        mode='val',
                        epoch=epoch,
                        image=image,
                        target=target,
                        pred=pred)
            cocosaver.save()
        else:
            cocosaver = COCOSaver(gt=False, cfg=self.cfg)
            self.model.eval()
            for images in self.val_loader:
                import pdb; pdb.set_trace()
                images_copy = copy.deepcopy(images)
                images = [im.to(self.device) for im in images]
                preds = self.model(images)
                for image, pred in zip(images_copy, preds):
                    pred['masks'] = (pred['masks'].squeeze(1) >
                                     self.cfg.mask_threshold)
                    cocosaver.add(pred)
                    self.saver.log_tb_visualization(
                        mode='infer',
                        epoch=epoch,
                        image=image,
                        target=None,
                        pred=pred)
            cocosaver.save()
=======
        cocosaver = COCOSaver(gt=False, cfg=self.cfg)
        self.model.eval()
        for sample in self.val_loader:
            images, targets = sample
            images_copy = copy.deepcopy(images)
            images = [im.to(self.device) for im in images]
            preds = self.model(images)
            for image, target, pred in zip(images_copy, targets, preds):
                pred['masks'] = (pred['masks'].squeeze(1) >
                                 self.cfg.mask_threshold)
                cocosaver.add(pred)
                self.saver.log_tb_visualization(
                    mode=('infer' if self.cfg.infer else 'val'),
                    epoch=epoch,
                    image=image,
                    target=target,
                    pred=pred)
        cocosaver.save()
>>>>>>> fd331f76

    def evaluate(self, epoch):
        """Evaluates the saved predicted annotations versus ground truth.

        Args:
            epoch (int): number of epochs since training started.
        """
        self.metrics = evaluate(self.cfg)
        self.saver.log_tb_eval(mode='val', metrics=self.metrics, epoch=epoch)

    def save_checkpoint(self, epoch):
        """Saves the checkpoint.

        Args:
            epoch (int): number of epochs since training started.
        """
        # save checkpoint every epoch
        self.saver.save_checkpoint(
            state_dict={'epoch': epoch,
                        'state_dict': self.model.state_dict(),
                        'optimizer': self.optimizer.state_dict()},
            save_best=True,
            metrics=self.metrics,
            key_metric_name=self.cfg.key_metric_name,
            best_metrics=self.best_metrics)

    def close(self, epoch):
        """Properly finish training.

        Args:
            epoch (int): current epoch
        """
        self.saver.close_tb_summary()
        print('=' * 72)
        if not self.cfg.infer:
            print("Training finished, completed {} to {} epochs.".format(
                self.start_epoch, epoch))
        else:
            print("Inference completed!")
        print('=' * 72)


if __name__ == '__main__':

    # collect command line arguments
    parser = argparse.ArgumentParser(description="Visualize inst segm masks.")
    parser.add_argument('--config', nargs='+', type=str,
                        default=["default_config.yaml"],
                        help="Path to config files.")
    parser.add_argument('--no-cuda', action='store_true',
                        help="Do not use CUDA.")
    parser.add_argument('--cuda-max-devices', type=int, default=1,
                        help="Maximum number of available GPUs.")
    parser.add_argument('--resume-run', type=str, default=None,
                        help="Load existing checkpoint and resume training.")
    parser.add_argument('--infer', action='store_true',
                        help="Run inference.")
    args = parser.parse_args()

    # parse configurations
    cfg = Config()
    cfg.update(args.config)

    # check CUDA
    if not args.no_cuda:
        assert torch.cuda.is_available(), "CUDA not available."
    if args.cuda_max_devices is not None:
        cfg.num_gpus = torch.cuda.device_count()
        assert cfg.num_gpus <= args.cuda_max_devices, (
            "{} GPUs available, please set visible devices.\n"
            .format(cfg.num_gpus) +
            "export CUDA_VISIBLE_DEVICES=X,X")
    assert os.path.exists(cfg.runs_dir), "Model/log directory does not exist."
    if args.resume_run is not None:
        assert os.path.exists(os.path.join(cfg.runs_dir, args.resume_run))
        cfg.resume_dir = os.path.join(cfg.runs_dir, args.resume_run)
    else:
        cfg.resume_dir = None

    # check for inference flag
    cfg.infer = args.infer
    if not args.infer:
        # train
        trainer = Trainer(cfg)
        trainer.save_val_annotations()
        for epoch in range(trainer.start_epoch, cfg.epochs):
            trainer.train(epoch)
            if epoch >= cfg.eval_epoch:
                trainer.infer(epoch)
                trainer.evaluate(epoch)
                trainer.save_checkpoint(epoch)
        trainer.close(epoch)
    else:
        epoch = cfg.epochs + 1
        trainer = Trainer(cfg)
        trainer.infer(epoch)
        trainer.close(epoch)<|MERGE_RESOLUTION|>--- conflicted
+++ resolved
@@ -163,46 +163,6 @@
             epoch (int): number of epochs since training started.
         """
         print("Running inference...")
-<<<<<<< HEAD
-        if not self.cfg.infer:
-            cocosaver = COCOSaver(gt=False, cfg=self.cfg)
-            self.model.eval()
-            for sample in self.val_loader:
-                images, targets = sample
-                images_copy = copy.deepcopy(images)
-                images = [im.to(self.device) for im in images]
-                preds = self.model(images)
-                for image, target, pred in zip(images_copy, targets, preds):
-                    pred['masks'] = (pred['masks'].squeeze(1) >
-                                     self.cfg.mask_threshold)
-                    cocosaver.add(pred)
-                    self.saver.log_tb_visualization(
-                        mode='val',
-                        epoch=epoch,
-                        image=image,
-                        target=target,
-                        pred=pred)
-            cocosaver.save()
-        else:
-            cocosaver = COCOSaver(gt=False, cfg=self.cfg)
-            self.model.eval()
-            for images in self.val_loader:
-                import pdb; pdb.set_trace()
-                images_copy = copy.deepcopy(images)
-                images = [im.to(self.device) for im in images]
-                preds = self.model(images)
-                for image, pred in zip(images_copy, preds):
-                    pred['masks'] = (pred['masks'].squeeze(1) >
-                                     self.cfg.mask_threshold)
-                    cocosaver.add(pred)
-                    self.saver.log_tb_visualization(
-                        mode='infer',
-                        epoch=epoch,
-                        image=image,
-                        target=None,
-                        pred=pred)
-            cocosaver.save()
-=======
         cocosaver = COCOSaver(gt=False, cfg=self.cfg)
         self.model.eval()
         for sample in self.val_loader:
@@ -221,7 +181,6 @@
                     target=target,
                     pred=pred)
         cocosaver.save()
->>>>>>> fd331f76
 
     def evaluate(self, epoch):
         """Evaluates the saved predicted annotations versus ground truth.
